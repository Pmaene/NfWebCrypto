/*
 *
 *  Copyright 2013 Netflix, Inc.
 *
 *     Licensed under the Apache License, Version 2.0 (the "License");
 *     you may not use this file except in compliance with the License.
 *     You may obtain a copy of the License at
 *
 *         http://www.apache.org/licenses/LICENSE-2.0
 *
 *     Unless required by applicable law or agreed to in writing, software
 *     distributed under the License is distributed on an "AS IS" BASIS,
 *     WITHOUT WARRANTIES OR CONDITIONS OF ANY KIND, either express or implied.
 *     See the License for the specific language governing permissions and
 *     limitations under the License.
 *
 */
#include "CadmiumCryptoImpl.h"
#include <assert.h>
#include <set>
#include <algorithm>
#include <base/Base64.h>
#include <base/DebugUtil.h>
#include <base/IDeviceInfo.h>
#include <crypto/OpenSSLLib.h>
#include <crypto/NtbaUtil.h>
#include <crypto/HMAC.h>
#include <crypto/Random.h>
#include <crypto/DigestAlgo.h>
#include <crypto/Digester.h>
#include <crypto/AesCbcCipher.h>
#include <crypto/AesGcmCipher.h>
#include <crypto/CadmiumCrypto.h>
#include <crypto/RsaContext.h>
#include <crypto/DiffieHellmanContext.h>
#include <crypto/AesKeyWrapper.h>
#include <crypto/Pbkdf2.h>
#include "SampleKeyProvision.h"

using namespace std;
using std::tr1::shared_ptr;
using namespace cadmium::base;

namespace cadmium {
namespace crypto {

typedef CadmiumCrypto::Vuc Vuc;

extern unsigned char gRandTable[];

namespace   // anonymous
{

#define SECRET_SYSTEM_KEY "iIniW9SVpZKlXGmbrgrJG9uxy7HtCNJsDM5IXS24eCI="

#define xstr(s) str(s)
#define str(s) #s

#ifndef SECRET_SYSTEM_KEY
#error "SECRET_SYSTEM_KEY must be defined"
#else
const char * const kSecretSystemKey64 = xstr(SECRET_SYSTEM_KEY);
#endif

inline CadmiumCrypto::Vuc str64toVuc(const string& dataStr64)
{
    const CadmiumCrypto::Vuc dataVec64(dataStr64.begin(), dataStr64.end());
    return CadmiumCrypto::Vuc(Base64::decode(dataVec64));
}

inline string vucToStr64(const CadmiumCrypto::Vuc& dataVec)
{
    const CadmiumCrypto::Vuc dataVec64 = cadmium::base::Base64::encode(dataVec);
    return string(dataVec64.begin(), dataVec64.end());
}

inline string vucToStr64url(const CadmiumCrypto::Vuc& dataVec)
{
    const CadmiumCrypto::Vuc dataVec64 = cadmium::base::Base64::encodeUrlSafe(dataVec);
    return string(dataVec64.begin(), dataVec64.end());
}

RsaContext::ShaAlgo xShaAlgo(CadmiumCrypto::Algorithm shaAlgo)
{
    switch (shaAlgo)
    {
        case CadmiumCrypto::SHA1:   return RsaContext::SHA1;   break;
        case CadmiumCrypto::SHA224: return RsaContext::SHA224; break;
        case CadmiumCrypto::SHA256: return RsaContext::SHA256; break;
        case CadmiumCrypto::SHA384: return RsaContext::SHA384; break;
        case CadmiumCrypto::SHA512: return RsaContext::SHA512; break;
        default:                    assert(false);             break;
    }
    return RsaContext::SHA256;  // to keep compiler happy
}

const uint32_t kStartKeyHandle = 1;
const uint32_t kInvalidKeyHandle = 0;

vector<string>& split(const string& s, char delim, vector<string>& elems)
{
    stringstream ss(s);
    string item;
    while(std::getline(ss, item, delim))
    {
        elems.push_back(item);
    }
    return elems;
}

vector<string> split(const string &s, char delim)
{
    vector<string> elems;
    split(s, delim, elems);
    return elems;
}

inline string toB64String(const CadmiumCrypto::Vuc& vuc)
{
    CadmiumCrypto::Vuc vuc64 = Base64::encode(vuc);
    return string(vuc64.begin(), vuc64.end());
}

bool reconcileAlgVsUsage(CadmiumCrypto::Algorithm algorithm,
        const vector<CadmiumCrypto::KeyUsage>& keyUsage)
{
    // empty usage means default usage, so always ok
    if (keyUsage.empty())
        return true;

    set<CadmiumCrypto::KeyUsage> allowedKeyUsage;
    switch (algorithm)
    {
        case CadmiumCrypto::HMAC:
        case CadmiumCrypto::RSASSA_PKCS1_V1_5:
            allowedKeyUsage.insert(CadmiumCrypto::SIGN);
            allowedKeyUsage.insert(CadmiumCrypto::VERIFY);
            break;
        case CadmiumCrypto::RSAES_PKCS1_V1_5:
        case CadmiumCrypto::AES_CBC:
        case CadmiumCrypto::AES_GCM:
        case CadmiumCrypto::AES_CTR:
            allowedKeyUsage.insert(CadmiumCrypto::ENCRYPT);
            allowedKeyUsage.insert(CadmiumCrypto::DECRYPT);
            break;
        case CadmiumCrypto::RSA_OAEP:
            allowedKeyUsage.insert(CadmiumCrypto::ENCRYPT);
            allowedKeyUsage.insert(CadmiumCrypto::DECRYPT);
            allowedKeyUsage.insert(CadmiumCrypto::WRAP);
            allowedKeyUsage.insert(CadmiumCrypto::UNWRAP);
            break;
        case CadmiumCrypto::AES_KW:
            allowedKeyUsage.insert(CadmiumCrypto::WRAP);
            allowedKeyUsage.insert(CadmiumCrypto::UNWRAP);
            break;
        default:
            return false;
    }
    for (vector<CadmiumCrypto::KeyUsage>::const_iterator it = keyUsage.begin();
            it != keyUsage.end(); ++it)
    {
        if (!allowedKeyUsage.count(*it))
            return false;
    }

    return true;
}

// Returns true if the left side of the string is an exact match.
// For example, for "foobar", "foo" would return true but "oob" would not.
bool doesLeftSideOfStringMatch(const string& str, const string& matchStr)
{
    assert(!str.empty());
    assert(!matchStr.empty());
    size_t matchIndex = str.find(matchStr);
    if (matchIndex == string::npos)
        return false;
    return (matchIndex == 0);
}

// Returns true if the right side of the string is exactly match.
// For example, for "foobar", "bar" would return true but "oba" would not.

bool doesRightSideOfStringMatch(const string& str, const string& matchStr)
{
    assert(!str.empty());
    assert(!matchStr.empty());

    size_t matchIndex = str.rfind(matchStr);
    if (string::npos == matchIndex)
        return false;
    string foundMatch = str.substr(matchIndex);
    assert(!foundMatch.empty());

    bool isRigthSide = foundMatch == matchStr;
    // matchIndex is also the length of the left side of the string.
    assert(isRigthSide == (str.length() == matchIndex + matchStr.length()));
    return isRigthSide;
}

bool isHashSpecPresent(const base::Variant& algVar)
{
    CadmiumCrypto::Algorithm hashType;
    const Variant hashAlgVar = algVar["params"]["hash"];
    if (hashAlgVar.isString())
        hashType = toAlgorithm(algVar["params"]["hash"].string());
    else
        hashType = toAlgorithm(algVar["params"]["hash"]["name"].string());
    if (hashType == CadmiumCrypto::INVALID_ALGORITHM)
    {
        DLOG() << "ERROR: algorithm missing inner hash spec\n";
        return false;
    }
    if (!isAlgorithmSha(hashType))
    {
        DLOG() << "ERROR: algorithm inner hash is not SHA\n";
        return false;
    }
    return true;
}

int extractIntFromString(const string& str)
{
    int number = 0;
    string temp;
    for (size_t i=0; i < str.size(); i++)
    {
        //iterate the string to find the first "number" character
        //if found create another loop to extract it
        //and then break the current one
        //thus extracting the FIRST encountered numeric block
        if (isdigit(str[i]))
        {
            for (size_t a=i; a<str.size(); a++)
                temp += str[a];
          //the first numeric block is extracted
          break;
        }
    }
    istringstream stream(temp);
    stream >> number;
    return number;
}

bool isJweJs(const string& input)
{
    return input[0] == '{';
}

}   // namespace anonymous

CadmiumCrypto::CadmiumCryptoImpl::CadmiumCryptoImpl(IDeviceInfo * pDeviceInfo)
:   pDeviceInfo_(pDeviceInfo)
,   isInited_(false)
,   nextKeyHandle_(kStartKeyHandle)
,   systemKeyHandle_(kInvalidKeyHandle)
{
}

CadmiumCrypto::CadmiumCryptoImpl::~CadmiumCryptoImpl()
{
}

CadErr CadmiumCrypto::CadmiumCryptoImpl::init(const Vuc& prngSeed)
{
    if (isInited_)
        return CAD_ERR_ALREADY_INITIALIZED;

    // init OpenSSL
    if (prngSeed.size() < MIN_SEED_LEN)
        return CAD_ERR_BADARG;
    if (!OpenSSLLib::init(prngSeed))
        return CAD_ERR_INTERNAL;

    // create the system key used for export/import wrapping
    createSystemKey();

    // import pre-provisioned keys
    importPreSharedKeys();

    isInited_ = true;
    return CAD_ERR_OK;
}

void CadmiumCrypto::CadmiumCryptoImpl::importPreSharedKeys()
{
<<<<<<< HEAD
    //const string currentOrigin(pDeviceInfo_->getOrigin());
    const string currentOrigin("localhost");
=======
    const string currentOrigin(pDeviceInfo_->getOrigin());
    if (!currentOrigin.size())
    {
        DLOG() << "CadmiumCrypto::importPreSharedKeys: invalid page origin, skipping key import\n";
        return;
    }
>>>>>>> d55ce0b1
    SampleKeyProvision skp;
    const SampleKeyProvision::NamedKeyVec& keyVec(skp.getNamedKeyVec());
    DLOG() << "Importing pre-shared keys:\n";
    for (SampleKeyProvision::NamedKeyVec::const_iterator nk = keyVec.begin(); nk != keyVec.end(); ++nk)
    {
        DLOG() << nk->name << ", " << Base64::decode(nk->id) << ", searching origins for " << currentOrigin << ": ";
        bool originOk = false;
        for (vector<string>::const_iterator org = nk->origins.begin(); org != nk->origins.end(); ++org)
        {
            if (!org->size())   // skip blank origin
                continue;
            DLOG() << *org << " ";
            if (doesRightSideOfStringMatch(currentOrigin, *org))
            {
                originOk = true;
                DLOG() << "(found) ";
            }
        }
        DLOG() << endl;
        if (!originOk)
        {
            DLOG() << "CadmiumCrypto::importPreSharedKeys: preshared key has no "
                    "origin compatible with " << currentOrigin << ", skipping\n";
            continue;
        }
        importNamedKey(*nk);
    }
}

uint32_t CadmiumCrypto::CadmiumCryptoImpl::importNamedKey(const NamedKey& nk)
{
    uint32_t keyHandle;
    CadErr err = importKeyInternal(RAW, vucToStr64(nk.key), nk.algVar, nk.extractable,
            nk.keyUsage, keyHandle);
    if (err != CAD_ERR_OK)
    {
        DLOG() << "CadmiumCrypto::importPreSharedKeys: WARNING: preshared key " <<
                nk.name << " failed\n";
        return kInvalidKeyHandle;
    }
    namedKeyMap_.insert(make_pair(nk.name, NamedKeySpec(keyHandle, nk.id)));
    return keyHandle;
}

// Create the AES-KW system key used for export/import wrapping.
// This key will be the same every time assuming the deviceID, script origin,
// and kSecretSystemKey64 are invariant.
void CadmiumCrypto::CadmiumCryptoImpl::createSystemKey()
{
    // make originVuc, a 256 bit hash of the origin string
    //const string originStr(pDeviceInfo_->getOrigin());
    const string originStr("localhost");
    //DLOG() << "\toriginStr= " << originStr << endl;
    Vuc originShaVuc;
    if (!originStr.empty())
    {
        Vuc originVuc(originStr.begin(), originStr.end());
        Digester digester(DigestAlgo::SHA256());
        digester.init();
        digester.update(originVuc);
        originShaVuc = digester.final();
        assert(originShaVuc.size() == 32);
    }
    //DLOG() << "\toriginShaVuc(" <<  originShaVuc.size() << ")\t= " << NtbaUtil::toHexString(originShaVuc, "") << endl;

    // get 256 bit deviceId
    //Vuc deviceIdVuc = pDeviceInfo_->getBinaryDeviceId();
    Vuc deviceIdVuc(32,0);
    //DLOG() << "\tdeviceId(" <<  deviceIdVuc.size() << ")\t\t= " << NtbaUtil::toHexString(deviceIdVuc, "") << endl;
    assert(deviceIdVuc.size() == 32);

    // mix originVuc and deviceIdVuc together
    // this makes a device- and script-origin-bound data chunk
    if (!originShaVuc.empty())
    {
        for(int i=0; i < 32; ++i)
            deviceIdVuc[i] ^= originShaVuc[i];
    }
    //DLOG() << "\tdeviceId after(" <<  deviceIdVuc.size() << ")\t= " << NtbaUtil::toHexString(deviceIdVuc, "") << endl;

    // get secret system key
    //const Vuc secretSystemKey(str64toVuc(kSecretSystemKey64));
    const Vuc secretSystemKey(32, 0);
    assert(secretSystemKey.size() == 32);
    //DLOG() << "\tsecretSystemKey\t\t= " << NtbaUtil::toHexString(secretSystemKey, "") << endl;

    // HMAC deviceIdVuc with the secret system key to get the new individualized
    // system key.
    // The resulting system key is device-bound, script-origin-bound, and bound
    // to this runtime binary.
    crypto::HMAC hmac(secretSystemKey);
    hmac.init();
    hmac.update(deviceIdVuc);
    Vuc keyVuc = hmac.final();
    //DLOG() << "\tkeyVuc\t\t\t\t= " << NtbaUtil::toHexString(keyVuc, "") << endl;

    // finally, mix in bytes from a hard-coded random table into keyVuc, driven
    // by deviceIdVuc
    for (int i=0; i < 32; ++i)
    {
        uint8_t idx = deviceIdVuc[i];
        uint8_t r = gRandTable[idx];
        keyVuc[i] ^= r;
    }
    //DLOG() << "\tkeyVuc\t\t\t\t= " << NtbaUtil::toHexString(keyVuc, "") << endl;

    DLOG() << "Created system key\n";

    // make a NamedKey and store
    VariantMap algVar;
    algVar["name"] = toString(CadmiumCrypto::AES_KW);
    vector<CadmiumCrypto::KeyUsage> keyUsage;
    keyUsage.push_back(WRAP); keyUsage.push_back(UNWRAP);
    const NamedKey nk("Kds", "", vector<string>(), keyVuc, SECRET, false, algVar, keyUsage);
    systemKeyHandle_ = importNamedKey(nk);  // required for generateKey(SYSTEM) hack
    assert(systemKeyHandle_ != kInvalidKeyHandle);
    //DLOG() << "\tsystemKeyHandle_ = " << systemKeyHandle_ << endl;
}

void CadmiumCrypto::CadmiumCryptoImpl::addEntropy(const string& entropyBytesStr64)
{
    if (!isInited_)
        return;
    const Vuc entropyBytesVuc = str64toVuc(entropyBytesStr64);
    if (entropyBytesVuc.empty())
        return;
    DLOG() << "CadmiumCrypto::addEntropy: adding " << entropyBytesVuc.size() <<
            " bytes of entropy to OpenSSL\n";
    // assume this is pure entropy (2nd arg, # bytes entropy == # bytes of the data)
    OpenSSLLib::add_entropy(entropyBytesVuc, entropyBytesVuc.size());
}

bool CadmiumCrypto::CadmiumCryptoImpl::hasKey(uint32_t keyHandle) const
{
    return keyMap_.count(keyHandle);
}

bool CadmiumCrypto::CadmiumCryptoImpl::isUsageAllowed(uint32_t keyHandle, KeyUsage keyUsage)
{
    assert(hasKey(keyHandle));
    const Key key = keyMap_[keyHandle];
    if (key.keyUsage.empty())   // empty keyUsage means all allowed
        return true;
    return std::find(key.keyUsage.begin(), key.keyUsage.end(), keyUsage) != key.keyUsage.end();
}

bool CadmiumCrypto::CadmiumCryptoImpl::isKeyAlgMatch(uint32_t keyHandle, Algorithm algorithm)
{
    assert(hasKey(keyHandle));
    const Algorithm keyAlgorithm = toAlgorithm(keyMap_[keyHandle].algVar["name"].string());
    return keyAlgorithm == algorithm;
}

CadErr CadmiumCrypto::CadmiumCryptoImpl::digest(Algorithm algorithm,
        const string& dataStr64, string& digestStr64)
{
    if (!isInited_)
        return CAD_ERR_NOT_INITIALIZED;

    // decode input data
    const Vuc dataVec = str64toVuc(dataStr64);
    if (dataVec.empty())
        return CAD_ERR_BADENCODING;

    // pick the algorithm
    shared_ptr<const DigestAlgo> algo;
    switch (algorithm)
    {
        case SHA1:   algo = DigestAlgo::SHA1();   break;
        case SHA224: algo = DigestAlgo::SHA224(); break;
        case SHA256: algo = DigestAlgo::SHA256(); break;
        case SHA384: algo = DigestAlgo::SHA384(); break;
        case SHA512: algo = DigestAlgo::SHA512(); break;
        default:     return CAD_ERR_UNKNOWN_ALGO;
    }

    // compute the digest
    Digester digester(algo);
    digester.init();
    digester.update(dataVec);
    const Vuc digestVec = digester.final();

    // encode the result
    digestStr64 = vucToStr64(digestVec);

    return CAD_ERR_OK;
}

CadErr CadmiumCrypto::CadmiumCryptoImpl::importKey(KeyFormat keyFormat,
    const string& keyData, const Variant& algVar, bool extractable,
    const vector<KeyUsage>& keyUsage, uint32_t& keyHandle)
{
    if (!isInited_)
        return CAD_ERR_NOT_INITIALIZED;
    return importKeyInternal(keyFormat, keyData, algVar, extractable, keyUsage, keyHandle);
}

CadErr CadmiumCrypto::CadmiumCryptoImpl::importKeyInternal(KeyFormat keyFormat,
    const string& keyData, const Variant& algVar, bool extractable,
    const vector<KeyUsage>& keyUsage, uint32_t& keyHandle)
{
    keyHandle = kInvalidKeyHandle;

    // keydata is always base64-encoded
    Vuc keyVuc(str64toVuc(keyData));
    if (keyVuc.empty())
        return CAD_ERR_BADENCODING;

    // JWK format is a special case, since the internal contents of the JWK may
    // override the algorithm, extractable, etc. input parms. Shunt it off to
    // a separate handler now.
    if (keyFormat == JWK)
        return importJwk(keyVuc, algVar, extractable, keyUsage, keyHandle);

    const Algorithm algType = toAlgorithm(algVar["name"].string());

    if (!reconcileAlgVsUsage(algType, keyUsage))
    {
        DLOG() << "CadmiumCrypto::importKey: ERROR: inconsistent algorithm vs usage\n";
        return CAD_ERR_INTERNAL;    // FIXME better error
    }

    shared_ptr<RsaContext> pRsaContext(new RsaContext());
    KeyType keyType;
    switch (algType)
    {
        case HMAC:
        case AES_CBC:
        case AES_GCM:
        case AES_CTR:
        case AES_KW:
        {
            if (keyFormat != RAW)
            {
                DLOG() << "CadmiumCrypto::importKey: ERROR: raw or jwk required for algorithm "
                        << toString(algType) << endl;
                return CAD_ERR_UNSUPPORTED_KEY_ENCODING;
            }
            // We assume RAW key input is always a symmetric secret key
            keyType = SECRET;

            // Wes and Mark say HMAC import must always include a hash
            if (isAlgorithmHmac(algType))
            {
                // For HMAC specifically, you must provide a hash
                if (!isHashSpecPresent(algVar))
                    return CAD_ERR_UNKNOWN_ALGO;
            }
            break;
        }
        case RSASSA_PKCS1_V1_5:
        case RSA_OAEP:
        case RSAES_PKCS1_V1_5:
        {
            switch (keyFormat)
            {
                case SPKI:
                {
                    // initialize the RSA context with the public SPKI-formatted key
                    if (!pRsaContext->setPublicSpki(keyVuc))
                        return CAD_ERR_CIPHERERROR;
                    // SPKI is always public
                    keyType = PUBLIC;
                    // Since this is a public key, it should be forced to be
                    // extractable.
                    extractable = true;
                    keyVuc.clear(); // the pRsaContext holds the goods now
                    break;
                }
                case PKCS8:
                {
                    // initialize the RSA context with the private PKCS#8-formatted key
                    if (!pRsaContext->setPrivatePkcs8(keyVuc))
                        return CAD_ERR_CIPHERERROR;
                    // PKCS8 is always private
                    keyType = PRIVATE;
                    keyVuc.clear(); // the pRsaContext holds the goods now
                    break;
                }
                default:
                {
                    DLOG() << "CadmiumCrypto::importKey: ERROR: spki, pkcs8, or jwk required for algorithm "
                            << toString(algType) << endl;
                    return CAD_ERR_UNSUPPORTED_KEY_ENCODING;
                }
            }
            break;
        }
        default:
        {
            DLOG() << "CadmiumCrypto::importKey: ERROR: unrecognized algorithm "
                    << toString(algType) << endl;
            return CAD_ERR_BADARG;
        }
    }

    // Finally, make a new Key object containing the extracted key and add it to
    // the key store, indexed by (output) keyHandle.
    // Note that extractable and keyUsage are copied through without processing.
    keyHandle = nextKeyHandle_++;
    Key key(keyVuc, pRsaContext, keyType, extractable, algVar, keyUsage);
    keyMap_[keyHandle] = key;

#ifdef BUILD_DEBUG
    if (!keyVuc.empty())
        DLOG() << "CadmiumCrypto::importKey: keyVuc  =\n" <<
            truncateLong(NtbaUtil::toHexString(keyVuc, "")) << endl;
#endif

    return CAD_ERR_OK;
}

CadErr CadmiumCrypto::CadmiumCryptoImpl::importJwk(const Vuc& keyVuc,
    const Variant& algVar, bool extractable, const vector<KeyUsage>& keyUsage,
    uint32_t& keyHandle)
{
    // NOTE: the input parms algVar, extractable, and keyUsage are used only if
    // corresponding fields in the JWK not present. They are fallbacks only.

    // Parse the JWK JSON
    // {
    //      'kty':     'RSA' or 'oct'         REQUIRED
    //      'alg:      'RSA1_5', 'A128'       OPTIONAL
    //      'use':     'sig', 'enc', 'wrap'   OPTIONAL
    //      'extractable':                    OPTIONAL
    //      <type-specific parms>             OPTIONAL
    // }
    const string keyStr(keyVuc.begin(), keyVuc.end());
    DLOG() << "CadmiumCrypto::importJwk: " << keyStr << endl;
    const Variant jwk(Variant::fromJSON(keyStr.c_str()));
    bool isFound;
    const string jwkKty = jwk.mapValue<string>("kty", &isFound);
    if (!isFound)
    {
        DLOG() << "CadmiumCrypto::importJwk: JWK missing required 'kty' field\n";
        return CAD_ERR_BADARG;  // FIXME better error
    }
    const string jwkAlg = jwk.mapValue<string>("alg");
    const string jwkUse = jwk.mapValue<string>("use");
    const string jwkExtractable = jwk.mapValue<string>("extractable");
    DLOG() << "\tjwkKty = " << jwkKty << endl;
    if (jwkAlg.size()) DLOG() << "\tjwkAlg = " << jwkAlg << endl;
    if (jwkUse.size()) DLOG() << "\tjwkUse = " << jwkUse << endl;
    if (!jwkExtractable.empty()) DLOG() << "\tjwkExtractable = " << jwkExtractable << endl;

    // resolve conflicts between JWK and input args

    // 'extractable' - should be the AND of the API and JWK values, if the latter exists
    bool myExtractable = jwkExtractable.empty() ?
            extractable : extractable && (jwkExtractable == "true");

    // 'alg'
    // Wes says JWK 'alg' contents, if present, should override input
    /*
    From an email from Mark. These are the JWK alg parameters to support
       | HS256        | HMAC using SHA-256 hash        | REQUIRED          |
       |              | algorithm                      |                   |
       | HS384        | HMAC using SHA-384 hash        | OPTIONAL          |
       |              | algorithm                      |                   |
       | HS512        | HMAC using SHA-512 hash        | OPTIONAL          |
       |              | algorithm                      |                   |
       | RS256        | RSASSA using SHA-256 hash      | RECOMMENDED       |
       |              | algorithm                      |                   |
       | RS384        | RSASSA using SHA-384 hash      | OPTIONAL          |
       |              | algorithm                      |                   |
       | RS512        | RSASSA using SHA-512 hash      | OPTIONAL          |
       |              | algorithm                      |                   |
       +----------------+---------------------------------+----------------+
       | RSA1_5         | RSAES-PKCS1-V1_5 [RFC3447]      | REQUIRED       |
       | RSA-OAEP       | RSAES using Optimal Asymmetric  | OPTIONAL       |
       |                | Encryption Padding (OAEP)       |                |
       |                | [RFC3447], with the default     |                |
       |                | parameters specified by RFC     |                |
       |                | 3447 in Section A.2.1           |                |
       | A128KW         | Advanced Encryption Standard    | RECOMMENDED    |
       |                | (AES) Key Wrap Algorithm        |                |
       |                | [RFC3394] using 128 bit keys    |                |
       | A256KW         | AES Key Wrap Algorithm using    | RECOMMENDED    |
       |                | 256 bit keys                    |                |
       | A128GCM       | AES in Galois/Counter Mode (GCM) | RECOMMENDED    |
       |               | [AES] [NIST.800-38D] using 128   |                |
       |               | bit keys                         |                |
       | A256GCM       | AES GCM using 256 bit keys       | RECOMMENDED    |
       +---------------+----------------------------------+----------------+

     What is missing is A128CBC (and A128CTR, though we don't need that), because
     there is no JSON Web Algorithm that uses A128CBC alone.

     I don't think there can be much doubt what the string should be (AxxxCBC) for
     xxx=128, 256, 384 etc. so we're on safe ground.
    */

    Variant myAlgVar;
    if (jwkAlg.size())
    {
        if (doesLeftSideOfStringMatch(jwkAlg, "HS"))
        {
            VariantMap hash;
            if (jwkAlg == "HS256")
                hash["name"] = "SHA-256";
            else if (jwkAlg == "HS384")
                hash["name"] = "SHA-384";
            else if (jwkAlg == "HS512")
                hash["name"] = "SHA-512";
            else
            {
                DLOG() << "CadmiumCrypto::importJwk: invalid HMAC hash\n";
                return CAD_ERR_UNKNOWN_ALGO;
            }
            myAlgVar["name"] = "HMAC";
            myAlgVar["params"]["hash"] = hash;
        }
        else if (doesLeftSideOfStringMatch(jwkAlg, "RSA"))  // do before "RS"
        {
            if (jwkAlg == "RSA1_5")
            {
                myAlgVar["name"] = "RSAES-PKCS1-v1_5";
            }
            else if (jwkAlg == "RSA-OAEP")
            {
                myAlgVar["name"] = "RSA-OAEP";
                VariantMap hash;
                hash["name"] = "SHA-1";
                myAlgVar["params"]["hash"] = hash;
            }
        }
        else if (doesLeftSideOfStringMatch(jwkAlg, "RS"))  // do after "RSA"
        {
            VariantMap hash;
            if (jwkAlg == "RS256")
            {
                hash["name"] = "SHA-256";
            }
            else if (jwkAlg == "RS384")
            {
                hash["name"] = "SHA-384";
            }
            else if (jwkAlg == "RS512")
            {
                hash["name"] = "SHA-512";
            }
            else
            {
                DLOG() << "CadmiumCrypto::importJwk: invalid RSASSA-PKCS1-v1_5 hash\n";
                return CAD_ERR_UNKNOWN_ALGO;
            }
            myAlgVar["name"] = "RSASSA-PKCS1-v1_5";
            myAlgVar["params"]["hash"] = hash;
        }
        else if (doesRightSideOfStringMatch(jwkAlg, "KW"))
        {
            if ( (jwkAlg != "A128KW") && (jwkAlg != "A256KW") )
            {
                DLOG() << "CadmiumCrypto::importJwk: unrecognized JWK KW alg " << jwkAlg << endl;
                return CAD_ERR_UNKNOWN_ALGO;
            }
            myAlgVar["name"] = "AES-KW";
        }
        else if (doesRightSideOfStringMatch(jwkAlg, "GCM"))
        {
            myAlgVar["name"] = "AES-GCM";
            // assume the inner hash output (tag) length must equal the key size
            int taglength = 0;
            if (jwkAlg == "A128GCM")
                taglength = 128;
            else if (jwkAlg == "A256GCM")
                taglength = 256;
            else
            {
                DLOG() << "CadmiumCrypto::importJwk: unsupported AES-GCM algorithm\n";
                return CAD_ERR_UNKNOWN_ALGO;
            }
            myAlgVar["params"]["tagLength"] = taglength;
            const string jwkIvStr = jwk.mapValue<string>("iv");
            if (jwkIvStr.size())
                myAlgVar["params"]["iv"] = jwkIvStr;
            const string jwkAad = jwk.mapValue<string>("data");
            if (jwkAad.size())
                myAlgVar["params"]["additionalData"] = jwk.mapValue<string>("data");
        }
        else if (doesRightSideOfStringMatch(jwkAlg, "CBC"))
        {
            myAlgVar["name"] = "AES-CBC";
            const string jwkIvStr = jwk.mapValue<string>("iv");
            if (jwkIvStr.size())
                myAlgVar["params"]["iv"] = jwkIvStr;
        }
        else
        {
            DLOG() << "CadmiumCrypto::importJwk: JWK unrecognized algorithm\n";
            return CAD_ERR_UNKNOWN_ALGO;
        }
    }
    else    // no 'alg' in the JWK, use input instead
    {
        if (algVar.isNull())
        {
            DLOG() << "CadmiumCrypto::importJwk: JDK contains no 'alg' and no algorithm provided as fallback\n";
            return CAD_ERR_UNKNOWN_ALGO;
        }
        myAlgVar = algVar;
    }

    // FIXME: Wes and Mark disagree on behavior here.
    // keyUsage:
    //    Mark - should be intersection of API and JWE values, if the latter exists
    //    Wes  - If present, the JWE value should override the API value completely
    // Below I have implemented Wes's behavior since it was the most recently
    // provided and backed by his implementation.
    vector<KeyUsage> myKeyUsage;
    if (jwkUse.size())
    {
        if (jwkUse == "sig")
        {
            myKeyUsage.push_back(SIGN);
            myKeyUsage.push_back(VERIFY);
        }
        else if (jwkUse == "enc")
        {
            myKeyUsage.push_back(ENCRYPT);
            myKeyUsage.push_back(DECRYPT);
        }
        else if (jwkUse == "wrap")
        {
            myKeyUsage.push_back(WRAP);
            myKeyUsage.push_back(UNWRAP);
        }
        else
        {
            myKeyUsage = keyUsage;
        }
    }
    else
    {
        myKeyUsage = keyUsage;
    }

    // verify key usage
    if (!reconcileAlgVsUsage(toAlgorithm(myAlgVar["name"].string()), myKeyUsage))
    {
        DLOG() << "CadmiumCrypto::importJwk: ERROR: inconsistent algorithm vs usage\n";
        return CAD_ERR_INTERNAL;    // FIXME better error
    }

    // extract / make the key material
    shared_ptr<RsaContext> pRsaContext;
    Vuc jwkKVuc;
    KeyType keyType;
    if (jwkKty == "oct")    // raw octet string in 'k' field
    {
        const string jwkKStr64 = jwk.mapValue<string>("k", &isFound);
        if (!isFound)
        {
            DLOG() << "CadmiumCrypto::importJwk: missing k field\n";
            return CAD_ERR_BADARG;  // FIXME better error
        }
        DLOG() << "\tjwkK = " << jwkKStr64 << endl;
        const Vuc jwkKVuc64(jwkKStr64.begin(), jwkKStr64.end());
        jwkKVuc = Base64::decodeUrlSafe(jwkKVuc64);

        const uint32_t actualKeySizeBits = jwkKVuc.size() * 8;
        DLOG() << "\tkeyLenghBits: " << actualKeySizeBits << endl;

        // JWK encodes the key length in bits in the algorithm name, like
        // 'A128CBC'. Validate the length of the key in 'k' against this.
        const uint32_t algKeySizeBits = extractIntFromString(jwkAlg);
        if (algKeySizeBits != actualKeySizeBits)
        {
            DLOG() << "CadmiumCrypto::importJwk: ERROR - raw key length from 'oct' "
                    "field inconsistent with JWK algorithm name in 'alg' field\n";
            return CAD_ERR_BADENCODING;     // FIXME better error
        }

        // We assume RAW key input is always a symmetric secret key
        keyType = SECRET;

    }
    else if (jwkKty == "RSA")   // 'n', 'e', and possibly 'd' fields provided
    {
        // keyData is base64-encoded JSON. It must always include the 'n'
        // (public modulus) and 'e' (public exponent) fields. If only these
        // fields are provided, we assume we want to create a public key. If in
        // addition the 'd' (private modulus) field is provided, we assume are
        // creating a private key.
        // FIXME: Officially there are a ton more fields for a JWK containing an
        // RSA private key!
        const string pubModStr64(jwk.mapValue<string>("n"));
        const string pubExpStr64(jwk.mapValue<string>("e"));
        if (pubModStr64.empty() || pubExpStr64.empty())
        {
            DLOG() << "CadmiumCrypto::importKey: JKW RSA missing required fields\n";
            return CAD_ERR_BADENCODING;     // FIXME bad error
        }
        const string privModStr64(jwk.mapValue<string>("d"));

        DLOG() << "CadmiumCrypto::importKey: n = " << truncateLong(pubModStr64) << endl;
        DLOG() << "CadmiumCrypto::importKey: e = " << pubExpStr64 << endl;
        if (!privModStr64.empty())
            DLOG() << "CadmiumCrypto::importKey: d = " << truncateLong(privModStr64) << endl;

        // decode the incoming data
        const Vuc pubModVuc = str64toVuc(pubModStr64);
        if (pubModVuc.empty())
            return CAD_ERR_BADENCODING;
        const Vuc pubExpVuc = str64toVuc(pubExpStr64);
        if (pubExpVuc.empty())
            return CAD_ERR_BADENCODING;
        Vuc privModVuc;
        if (!privModStr64.empty())
        {
            privModVuc = str64toVuc(privModStr64);
            if (privModVuc.empty())
                return CAD_ERR_BADENCODING;
        }

        // initialize the RSA context with this raw key
        pRsaContext.reset(new RsaContext());
        if (!pRsaContext->setRaw(pubModVuc, pubExpVuc, privModVuc))
            return CAD_ERR_CIPHERERROR;

        // We assume here we are making a public key if we were NOT provided a
        // private modulus, and conversely if we WERE given a private modulus
        // then we are are making a private key.
        // Also, any public key must be forced to extractable regardless of the
        // jwk or input parameter values.
        if (privModVuc.empty())
        {
            keyType = PUBLIC;
            myExtractable = true;
        }
        else
        {
            keyType = PRIVATE;
        }

        DLOG() << "CadmiumCrypto::importKey: JWK\n";
        DLOG() << "CadmiumCrypto::importKey: " << ((keyType == PUBLIC) ? "PUBLIC" : "PRIVATE") << endl;
    }
    else
    {
        DLOG() << "CadmiumCrypto::importJwk: invalid JWK kty field value " << jwkKty << endl;
        return CAD_ERR_BADARG;
    }

    // Finally, make the actual Key object
    keyHandle = nextKeyHandle_++;
    Key key(jwkKVuc, pRsaContext, keyType, myExtractable, myAlgVar, myKeyUsage);
    keyMap_[keyHandle] = key;

    return CAD_ERR_OK;
}

CadErr CadmiumCrypto::CadmiumCryptoImpl::exportKey(uint32_t keyHandle,
        KeyFormat format, string& keyStr64)
{
    if (!isInited_)
        return CAD_ERR_NOT_INITIALIZED;

    if (!hasKey(keyHandle))
        return CAD_ERR_BADKEYINDEX;

    // the key must be extractable
    Key key = keyMap_[keyHandle];
    if (!key.extractable)
    {
        DLOG() << "CadmiumCrypto::exportKey: key not extractable\n";
        return CAD_ERR_BADKEYNAME;  // FIXME, need better error
    }

    // shunt to special handling for JWK export
    if (format == JWK)
        return exportJwk(key, keyStr64);

    // Besides JWK, the other allowed export formats are:
    // RSA*:            spki (only) for public key, pkcs8 (only) for private key
    // AES* and HMAC:   raw
    Vuc keyVuc;
    const Algorithm algType = toAlgorithm(key.algVar["name"].string());
    if (isAlgorithmRsa(algType))
    {
        bool success;
        if (format == SPKI)
        {
            success = key.pRsaContext->getPublicSpki(keyVuc);
        }
        else if (format == PKCS8)
        {
            success = key.pRsaContext->getPrivatePkcs8(keyVuc);
        }
        else
        {
            DLOG() << "CadmiumCrypto::exportKey: Invalid format for RSA key export\n";
            return CAD_ERR_CIPHERERROR;  // FIXME, need better error
        }
        if (!success)
        {
            DLOG() << "CadmiumCrypto::exportKey: could not extract key\n";
            return CAD_ERR_CIPHERERROR;  // FIXME, need better error
        }
    }
    else if (isAlgorithmAes(algType) || isAlgorithmHmac(algType) || isAlgorithmDh(algType))
    {
        if (format != RAW)
        {
            DLOG() << "CadmiumCrypto::exportKey: AES and HMAC algorithms require RAW or JWK export\n";
            return CAD_ERR_BADKEYNAME;  // FIXME, need better error
        }
        keyVuc = key.key;
    }
    else
    {
        DLOG() << "CadmiumCrypto::exportKey: unknown algorithm\n";
        return CAD_ERR_UNKNOWN_ALGO;
    }

    // base64 encode the key data and return
    keyStr64 = vucToStr64(keyVuc);

    return CAD_ERR_OK;
}

CadErr CadmiumCrypto::CadmiumCryptoImpl::exportJwk(const Key& key, string& jwkStr64)
{
    // JWK has the following JSON structure
    // {
    //      'kty':          key type, e.g. 'RSA', 'EC', 'oct' (REQUIRED)
    //      'use':          key usage, e.g. 'sig', 'enc', 'wrap' (OPTIONAL)
    //      'alg:           key algorithm, e.g. 'RSA1_5, 'A128CBC', 'A128GCM', 'HS256', 'A128KW' (OPTIONAL)
    //      'kid':          key ID, e.g. ignore this (OPTIONAL)
    //      'extractable':  true or false (OPTIONAL)
    //      <kty-dependent parms>
    // }

    VariantMap jwkMap;
    // Note: we only support JWK export of symmetric and RSA public keys

    const Variant& algVar = key.algVar;
    const Algorithm algType = toAlgorithm(algVar["name"].string());

    // ---- 'kty' and kty-dependent parms
    if ( isAlgorithmAes(algType) || isAlgorithmHmac(algType) )
    {
        jwkMap["kty"] = "oct";
        // For a symmetric key, the only extra field is 'k', containing the
        // base64url encoding of the raw key.
        const Vuc keyDataVuc64(Base64::encodeUrlSafe(key.key));
        jwkMap["k"] = string(keyDataVuc64.begin(), keyDataVuc64.end());
    }
    else if (isAlgorithmRsa(algType))
    {
        jwkMap["kty"] = "RSA";
        if (key.type != PUBLIC)
        {
            DLOG() << "CadmiumCrypto::exportJwk: RSA private key export not implemented\n";
            return CAD_ERR_INTERNAL;    // FIXME better error
        }
        if (!key.pRsaContext->hasPublicKey())
        {
            DLOG() << "CadmiumCrypto::exportJwk: No RSA public key available\n";
            return CAD_ERR_INTERNAL;    // FIXME better error
        }
        // For an RSA public key, we need the public modulus 'n' and public
        // exponent 'e' fields.
        Vuc publicModulus;
        Vuc publicExponent;
        if (!key.pRsaContext->getPublicRaw(publicModulus, publicExponent))
        {
            DLOG() << "CadmiumCrypto::exportJwk: Error retrieving RSA public key\n";
            return CAD_ERR_INTERNAL;    // FIXME better error
        }
        const Vuc pubModVuc64(Base64::encodeUrlSafe(publicModulus));
        const Vuc pubExpVuc64(Base64::encodeUrlSafe(publicExponent));
        jwkMap["n"] = string(pubModVuc64.begin(), pubModVuc64.end());
        jwkMap["e"] = string(pubExpVuc64.begin(), pubExpVuc64.end());
    }
    else
    {
        DLOG() << "CadmiumCrypto::exportJwk: JWK export unsupported key algorithm\n";
        return CAD_ERR_INTERNAL;    // FIXME better error
    }

    // ---- 'use'
    // assume the the key.keyUsage vector is self-consistent and consistent with
    // key.algorithm, since this was checked when the key was created
    // Note there is an incomplete translation from WebCrypto use to JWK use.
    string useStr;
    for (vector<KeyUsage>::const_iterator it = key.keyUsage.begin(); it != key.keyUsage.end(); ++it)
    {
        string lastUseStr;
        switch (*it)
        {
            case ENCRYPT:
            case DECRYPT:
                useStr = "enc";
                break;
            case SIGN:
            case VERIFY:
                useStr = "sig";
                break;
            case WRAP:
            case UNWRAP:
                useStr = "wrap";
                break;
            case DERIVE:
            default:
                useStr.clear();
                break;  // no translation available
        }
        // The author of the JWK spec (Mike Jones) says here
        // http://www.ietf.org/mail-archive/web/jose/current/msg00828.html
        // that the JWK "use" value should be omitted if more than one kind of
        // use for the key is intended, where "kind" = {enc, sign, wrap}
        if (!lastUseStr.empty() && lastUseStr != useStr)
        {
            useStr.clear();
            break;
        }
        lastUseStr = useStr;
    }
    if (!useStr.empty())
        jwkMap["use"] = useStr;

    // ---- 'alg'
    const size_t keyLengthBits = key.key.size() * 8;
    switch (algType)
    {
        case HMAC:
        {
            switch (keyLengthBits)
            {
                case 256: jwkMap["alg"] = "HS256"; break;
                case 384: jwkMap["alg"] = "HS384"; break;
                case 512: jwkMap["alg"] = "HS512"; break;
                default:
                    DLOG() << "CadmiumCrypto::exportJwk: could not find JWK "
                        "HMAC alg for keylength = " << keyLengthBits << endl;
                    return CAD_ERR_INTERNAL;    // FIXME better error
                    break;
            }
            break;
        }
        case AES_CBC:
        {
            switch (keyLengthBits)
            {
                case 128: jwkMap["alg"] = "A128CBC"; break;
                case 256: jwkMap["alg"] = "A256CBC"; break;
                case 384: jwkMap["alg"] = "A384CBC"; break;
                case 512: jwkMap["alg"] = "A512CBC"; break;
                default:
                    DLOG() << "CadmiumCrypto::exportJwk: could not find JWK "
                        "AES-CBC alg for keylength = " << keyLengthBits << endl;
                    return CAD_ERR_INTERNAL;    // FIXME better error
                    break;
            }
            break;
        }
        case AES_GCM:
        {
            switch (keyLengthBits)
            {
                case 128: jwkMap["alg"] = "A128GCM"; break;
                case 256: jwkMap["alg"] = "A256GCM"; break;
                default:
                    DLOG() << "CadmiumCrypto::exportJwk: could not find JWK "
                        "AES-GCM alg for keylength = " << keyLengthBits << endl;
                    return CAD_ERR_INTERNAL;    // FIXME better error
                    break;
            }
            break;
        }
        case AES_CTR:
        {
            if (keyLengthBits != 128)
            {
                DLOG() << "CadmiumCrypto::exportJwk: could not find JWK "
                        "AES-CTR alg for keylength = " << keyLengthBits << endl;
                return CAD_ERR_INTERNAL;    // FIXME better error
            }
            jwkMap["alg"] = "A128CTR";
            break;
        }
        case RSAES_PKCS1_V1_5:
        {
            jwkMap["alg"] = "RSA1_5";
            break;
        }
        case RSASSA_PKCS1_V1_5:
        {
            const Algorithm shaAlgType= toAlgorithm(key.algVar["params"]["hash"]["name"].string());
            assert(isAlgorithmSha(shaAlgType));
            switch (shaAlgType)
            {
                case SHA256: jwkMap["alg"] = "RS256"; break;
                case SHA384: jwkMap["alg"] = "RS384"; break;
                case SHA512: jwkMap["alg"] = "RS512"; break;
                default:
                    DLOG() << "CadmiumCrypto::exportJwk: found RSASSA_PKCS1_V1_5 alg with"
                            "invalid inner SHA" << toString(shaAlgType) << endl;
                    return CAD_ERR_INTERNAL;    // FIXME better error
                    break;
           }
           break;
        }
        case RSA_OAEP:
        {
            jwkMap["alg"] = "RSA-OAEP";
            break;
        }
        case AES_KW:
        {
            switch (keyLengthBits)
            {
                case 128:
                    jwkMap["alg"] = "A128KW";
                    break;
                case 256:
                    jwkMap["alg"] = "A256KW";
                    break;
                default:
                    DLOG() << "CadmiumCrypto::exportJwk: AES keywrap incompatible key length "
                        << keyLengthBits << " bits, only 128 and 256 supported\n";
                    return CAD_ERR_INTERNAL;
                    break;
            }
            break;
        }
        default:
        {
            DLOG() << "CadmiumCrypto::exportJwk: Unable to translate exported key"
                    " algorithm " << toString(algType) << " to JWK alg value\n";
            return CAD_ERR_INTERNAL;
            break;
        }
    }

    // ---- 'extractable'
    jwkMap["extractable"] = key.extractable;

    // make the JSON representation
    const string jwkJson = Variant(jwkMap).toJSON();
    DLOG() << "CadmiumCrypto::exportJwk: JSON = " << jwkJson << endl;

    jwkStr64 = Base64::encode(jwkJson);

    return CAD_ERR_OK;

}

CadErr CadmiumCrypto::CadmiumCryptoImpl::getKeyInfo(uint32_t keyHandle,
        KeyType& type, bool& extractable, Variant& algVar,
        vector<KeyUsage>& usage) const
{
    if (!isInited_)
        return CAD_ERR_NOT_INITIALIZED;

    if (!hasKey(keyHandle))
        return CAD_ERR_BADKEYINDEX;

    // STL map operator[] is intolerant to const args...
    Key key = const_cast<CadmiumCrypto::CadmiumCryptoImpl *>(this)->keyMap_[keyHandle];
    type = key.type;
    extractable = key.extractable;
    algVar = key.algVar;
    usage = key.keyUsage;

    return CAD_ERR_OK;
}

CadErr CadmiumCrypto::CadmiumCryptoImpl::aesPre(uint32_t keyHandle,
        KeyUsage keyUsage, const string& ivInStr64, const string& dataInStr64,
        Algorithm algorithm, Vuc& ivVec, Vuc& dataVec, Vuc& keyVec)
{
    if (!isInited_)
        return CAD_ERR_NOT_INITIALIZED;

    if (!hasKey(keyHandle))
        return CAD_ERR_BADKEYINDEX;

    // verify the provided key is permitted this usage
    if (!isUsageAllowed(keyHandle, keyUsage))
    {
        DLOG() << "CadmiumCrypto::aes: operation disallowed by keyUsage\n";
        return CAD_ERR_KEY_USAGE;
    }

    // verify the provided key is intended for this algorithm
    if (!isKeyAlgMatch(keyHandle, algorithm))
    {
        DLOG() << "CadmiumCrypto::aes: operation incompatible with key algorithm\n";
        return CAD_ERR_KEY_USAGE;
    }

    // convert iv
    ivVec = str64toVuc(ivInStr64);
    if (ivVec.empty())
        return CAD_ERR_BADENCODING;
    if (ivVec.size() < AesCbcCipher::BLOCKSIZE) // same block size for all AES ciphers
    {
        DLOG() << "CadmiumCrypto::aes: IV too short, must be " <<
                AesCbcCipher::BLOCKSIZE << " bytes or longer\n";
        return CAD_ERR_BADIV;
    }

    // convert input data
    dataVec = str64toVuc(dataInStr64);

    // check the key
    keyVec = keyMap_[keyHandle].key;
    if (keyVec.size() != AesCbcCipher::KL128 &&  // same key sizes for all AES ciphers
        keyVec.size() != AesCbcCipher::KL192 &&
        keyVec.size() != AesCbcCipher::KL256)
    {
        DLOG() << "CadmiumCrypto::aesCbc: incompatible key length, must be 128, 192, or 256\n";
        return CAD_ERR_BADIV;
    }

    return CAD_ERR_OK;
}

CadErr CadmiumCrypto::CadmiumCryptoImpl::aesCbc(uint32_t keyHandle,
        const string& ivInStr64, const string& dataInStr64, CipherOp cipherOp,
        string& dataOutStr64)
{
    const KeyUsage keyUsage = (cipherOp == DOENCRYPT) ? ENCRYPT : DECRYPT;

    Vuc ivVec, dataVec, keyVec;
    CadErr err = aesPre(keyHandle, keyUsage, ivInStr64, dataInStr64,
        AES_CBC, ivVec, dataVec, keyVec);
    if (err != CAD_ERR_OK)
        return err;

    // do the operation
    AesCbcCipher cipher(keyVec, ivVec);
    Vuc resultVec;
    bool success;
    if (cipherOp == DOENCRYPT)
        success = cipher.encrypt(dataVec, resultVec);
    else
        success = cipher.decrypt(dataVec, resultVec);
    if (!success)
        return CAD_ERR_CIPHERERROR;

    // encode results and return
    dataOutStr64 = vucToStr64(resultVec);

    return CAD_ERR_OK;
}

CadErr CadmiumCrypto::CadmiumCryptoImpl::aesGcm(uint32_t keyHandle,
        const string& ivInStr64, const string& dataInStr64, const string& aadInStr64,
        uint8_t taglenBits, CipherOp cipherOp, string& dataOutStr64)
{
    Vuc ivVuc, dataVuc, keyVuc;
    CadErr err = aesPre(keyHandle, ENCRYPT, ivInStr64, dataInStr64,
        AES_GCM, ivVuc, dataVuc, keyVuc);
    if (err != CAD_ERR_OK)
        return err;

    // convert the aad
    const Vuc aadVuc = str64toVuc(aadInStr64);
    if (aadVuc.empty())
        return CAD_ERR_BADENCODING;

    AesGcmCipher cipher(keyVuc, ivVuc);
    Vuc tagVuc, outVuc;
    // round tagLenBits to a multiple of 8, to avoid padding issues
    taglenBits += (7 - ((taglenBits - 1) % 8));
    const uint8_t tagLenBytes = taglenBits / 8;
    if (cipherOp == DODECRYPT)
    {
        // extract the tag and trim the input data
        const uint32_t dataLenBytes = dataVuc.size() - tagLenBytes;
        const Vuc::iterator tagIt = dataVuc.begin() + dataLenBytes;
        Vuc(tagIt, dataVuc.end()).swap(tagVuc);
        assert(tagVuc.size() == tagLenBytes);
        Vuc(dataVuc.begin(), dataVuc.begin() + dataLenBytes).swap(dataVuc);
        assert(dataVuc.size() == dataLenBytes);

        // decrypt
        Vuc clearText;
        const bool success = cipher.decrypt(dataVuc, aadVuc, tagVuc, outVuc);
        if (!success)
            return CAD_ERR_CIPHERERROR;
    }
    else // cipherOp == DOENCRYPT
    {
        // encrypt
        const bool success = cipher.encrypt(dataVuc, aadVuc, outVuc, tagVuc);
        if (!success)
            return CAD_ERR_CIPHERERROR;

        // truncate the auth tag and concatenate it to the output ciphertext
        if (tagVuc.size() != tagLenBytes)
            Vuc(tagVuc.begin(), tagVuc.begin() + tagLenBytes).swap(tagVuc);
        assert(tagVuc.size() == tagLenBytes);
        outVuc.insert(outVuc.end(), tagVuc.begin(), tagVuc.end());
    }

    // encode results and return
    dataOutStr64 = vucToStr64(outVuc);

    return CAD_ERR_OK;
}

CadErr CadmiumCrypto::CadmiumCryptoImpl::hmac(uint32_t keyHandle, Algorithm shaAlgo,
        KeyUsage opUsage, const string& dataStr64, string& hmacStr64)
{
    if (!isInited_)
        return CAD_ERR_NOT_INITIALIZED;

    if (!hasKey(keyHandle))
        return CAD_ERR_BADKEYINDEX;

    if (!isUsageAllowed(keyHandle, opUsage))
    {
        DLOG() << "CadmiumCrypto::hmac: operation disallowed by keyUsage\n";
        return CAD_ERR_KEY_USAGE;
    }

    // verify the provided key is intended for this algorithm
    if (!isKeyAlgMatch(keyHandle, HMAC))
    {
        DLOG() << "CadmiumCrypto::hmac: operation incompatible with key algorithm\n";
        return CAD_ERR_KEY_USAGE;
    }

    // Wes and Mark say that we must validate the hash associated with the key
    // matches that of the hmac requested
    const Algorithm keyShaAlgo = toAlgorithm(keyMap_[keyHandle].algVar["params"]["hash"]["name"].string());
    if (shaAlgo != keyShaAlgo)
    {
        DLOG() << "CadmiumCrypto::hmac: request HMAC hash does not match key hash\n";
        return CAD_ERR_HMACERROR;
    }

    // decode input data
    const Vuc dataVec = str64toVuc(dataStr64);
    if (dataVec.empty())
        return CAD_ERR_BADENCODING;

    // select the inner hash function
    shared_ptr<const DigestAlgo> digestAlgo;
    switch (shaAlgo)
    {
        case SHA1:   digestAlgo = DigestAlgo::SHA1();   break;
        case SHA224: digestAlgo = DigestAlgo::SHA224(); break;
        case SHA256: digestAlgo = DigestAlgo::SHA256(); break;
        case SHA384: digestAlgo = DigestAlgo::SHA384(); break;
        case SHA512: digestAlgo = DigestAlgo::SHA512(); break;
        default:     assert(false);                     break;
    }

    // do the HMAC; this operation results in a base64-encoded Vuc
    crypto::HMAC hmac(keyMap_[keyHandle].key, digestAlgo);
    const Vuc& resultVec64(hmac.hmac(dataVec));

    // copy result to output string
    hmacStr64 = string(resultVec64.begin(), resultVec64.end());

    return CAD_ERR_OK;
}

CadErr CadmiumCrypto::CadmiumCryptoImpl::rsaKeyGen(const Variant& algVar,
        bool extractable, vector<KeyUsage> keyUsage, uint32_t& pubKeyHandle,
        uint32_t& privKeyHandle)
{
    if (!isInited_)
        return CAD_ERR_NOT_INITIALIZED;

    const Algorithm algType = toAlgorithm(algVar["name"].string());

    if (!isAlgorithmRsa(algType))
    {
        DLOG() << "CadmiumCrypto::rsaKeyGen: ERROR: not an RSA algorithm\n";
        return CAD_ERR_INTERNAL;    // FIXME better error
    }

    if (!reconcileAlgVsUsage(algType, keyUsage))
    {
        DLOG() << "CadmiumCrypto::rsaKeyGen: ERROR: inconsistent algorithm vs usage\n";
        return CAD_ERR_INTERNAL;    // FIXME better error
    }

    // get modulusLength from algorithm object
    if (!algVar.contains("params") && !algVar["params"].contains("modulusLength"))
    {
        DLOG() << "CadmiumCrypto::rsaKeyGen: ERROR: algorithm missing modulusLength param\n";
        return CAD_ERR_INTERNAL;    // FIXME better error
    }
    const int modLen = algVar["params"].mapValue<int>("modulusLength");
    DLOG() << "\tmodulusLength: " << modLen << endl;

    // get publicExponent from algorithm object
    if (!algVar["params"].contains("publicExponent"))
    {
        DLOG() << "CadmiumCrypto::rsaKeyGen: ERROR: algorithm missing publicExponent param\n";
        return CAD_ERR_INTERNAL;    // FIXME better error
    }
    const string pubExpStr64 = algVar["params"].mapValue<string>("publicExponent");
    DLOG() << "\tpublicExponent: " << pubExpStr64 << endl;

    // decode the public exponent
    const Vuc pubExpVec = str64toVuc(pubExpStr64);
    if (pubExpVec.empty())
        return CAD_ERR_BADENCODING;
    // We need an uint64_t for the public exponent arg to RsaContext.generate()
    size_t nBytes = sizeof(unsigned long);
    size_t pubExpVecSize = pubExpVec.size();
    size_t foo = std::min(nBytes, pubExpVecSize);
    uint64_t pubExp = 0;
    for (size_t i = 0; i < foo; ++i)
        pubExp |= (pubExpVec[i] << i*8);

    // make a new RSA context and generate keys
    shared_ptr<RsaContext> pRsaContext(new RsaContext());
    bool success = pRsaContext->generate(modLen, pubExp);
    if (!success)
        return CAD_ERR_KEYGEN;

    // Note: The input extractable value only applies to the private key. The
    // public key should always be forced to extractable = true.

    // make a Key object for the public key and record it in the keyMap
    const Vuc emptyVuc;
    pubKeyHandle = nextKeyHandle_++;    // pubKeyHandle is output parm
    const Key pubKey(emptyVuc, pRsaContext, PUBLIC, true, algVar, keyUsage);
    keyMap_[pubKeyHandle] = pubKey;

    // likewise for the private key
    privKeyHandle = nextKeyHandle_++;   // privKeyHandle is output parm
    const Key privKey(emptyVuc, pRsaContext, PRIVATE, extractable, algVar, keyUsage);
    keyMap_[privKeyHandle] = privKey;

    return CAD_ERR_OK;
}

CadErr CadmiumCrypto::CadmiumCryptoImpl::rsaCrypt(uint32_t keyHandle,
        const string& dataInStr64, CipherOp cipherOp, string& dataOutStr64)
{
    if (!isInited_)
        return CAD_ERR_NOT_INITIALIZED;

    if (!hasKey(keyHandle))
        return CAD_ERR_BADKEYINDEX;

    // verify the provided key is permitted this usage
    const KeyUsage keyUsage = (cipherOp == DOENCRYPT) ? ENCRYPT : DECRYPT;
    if (!isUsageAllowed(keyHandle, keyUsage))
    {
        DLOG() << "CadmiumCrypto::rsaCrypt: operation disallowed by keyUsage\n";
        return CAD_ERR_KEY_USAGE;
    }

    // verify the provided key is intended for this algorithm
    if (!isKeyAlgMatch(keyHandle, RSAES_PKCS1_V1_5) && !isKeyAlgMatch(keyHandle, RSA_OAEP))
    {
        DLOG() << "CadmiumCrypto::rsaCrypt: operation incompatible with key algorithm\n";
        return CAD_ERR_KEY_USAGE;
    }

    // convert input data
    Vuc dataVec = str64toVuc(dataInStr64);

    DLOG() << "CadmiumCrypto::rsaCrypt: inData = " << truncateLong(dataInStr64) << endl;

    const RsaContext::Padding padding =
            isKeyAlgMatch(keyHandle, RSA_OAEP) ? RsaContext::PKCS1_OAEP : RsaContext::PKCS1;

    // do the operation
    Vuc resultVec;
    if (cipherOp == DOENCRYPT)
    {
        bool success = keyMap_[keyHandle].pRsaContext->publicEncrypt(dataVec, resultVec, padding);
        if (!success)
            return CAD_ERR_CIPHERERROR;
    }
    else
    {
        bool success = keyMap_[keyHandle].pRsaContext->privateDecrypt(dataVec, resultVec, padding);
        if (!success)
            return CAD_ERR_CIPHERERROR;
    }

    // encode results and return
    dataOutStr64 = vucToStr64(resultVec);

    DLOG() << "CadmiumCrypto::rsaCrypt: outData = " << truncateLong(dataOutStr64) << endl;

    return CAD_ERR_OK;
}

CadErr CadmiumCrypto::CadmiumCryptoImpl::rsaSign(uint32_t keyHandle, Algorithm shaAlgo,
        const string& dataStr64, string& sigStr64)
{
    if (!isInited_)
        return CAD_ERR_NOT_INITIALIZED;

    if (!hasKey(keyHandle))
        return CAD_ERR_BADKEYINDEX;

    // verify the provided key is permitted this usage
    if (!isUsageAllowed(keyHandle, SIGN))
    {
        DLOG() << "CadmiumCrypto::rsaCrypt: operation disallowed by keyUsage\n";
        return CAD_ERR_KEY_USAGE;
    }

    // verify the provided key is intended for this algorithm
    if (!isKeyAlgMatch(keyHandle, RSASSA_PKCS1_V1_5))
    {
        DLOG() << "CadmiumCrypto::rsaSign: operation incompatible with key algorithm\n";
        return CAD_ERR_KEY_USAGE;
    }

    // decode input data
    const Vuc dataVec = str64toVuc(dataStr64);

    Vuc resultVec;
    bool success = keyMap_[keyHandle].pRsaContext->privateSign(dataVec, xShaAlgo(shaAlgo), resultVec);
    if (!success)
        return CAD_ERR_CIPHERERROR;

    // encode results and return
    sigStr64 = vucToStr64(resultVec);

    return CAD_ERR_OK;
}

CadErr CadmiumCrypto::CadmiumCryptoImpl::rsaVerify(uint32_t keyHandle,
        Algorithm shaAlgo, const string& dataStr64, const string& sigStr64,
        bool& isVerified)
{
    if (!isInited_)
        return CAD_ERR_NOT_INITIALIZED;

    if (!hasKey(keyHandle))
        return CAD_ERR_BADKEYINDEX;

    // verify the provided key is permitted this usage
    if (!isUsageAllowed(keyHandle, VERIFY))
    {
        DLOG() << "CadmiumCrypto::rsaCrypt: operation disallowed by keyUsage\n";
        return CAD_ERR_KEY_USAGE;
    }

    // verify the provided key is intended for this algorithm
    if (!isKeyAlgMatch(keyHandle, RSASSA_PKCS1_V1_5))
    {
        DLOG() << "CadmiumCrypto::rsaVerify: operation incompatible with key algorithm\n";
        return CAD_ERR_KEY_USAGE;
    }

    // decode input data
    const Vuc dataVec = str64toVuc(dataStr64);

    // decode input sig
    const Vuc sigVec = str64toVuc(sigStr64);
    if (sigVec.empty())
        return CAD_ERR_BADENCODING;

    isVerified = keyMap_[keyHandle].pRsaContext->publicVerify(dataVec, xShaAlgo(shaAlgo), sigVec);
    return CAD_ERR_OK;
}

CadErr CadmiumCrypto::CadmiumCryptoImpl::dhKeyGen(const Variant& algVar, bool extractable,
        vector<KeyUsage> keyUsage, uint32_t& pubKeyHandle, uint32_t& privKeyHandle)
{
    if (!isInited_)
        return CAD_ERR_NOT_INITIALIZED;

    const Algorithm algType = toAlgorithm(algVar["name"].string());

    assert(isAlgorithmDh(algType)); (void)algType;

    // get prime from algorithm object
    if (!algVar.contains("params") && !algVar["params"].contains("prime"))
    {
        DLOG() << "CadmiumCrypto::rsaKeyGen: ERROR: algorithm params missing prime\n";
        return CAD_ERR_INTERNAL;    // FIXME better error
    }
    const string primeStr64 = algVar["params"].mapValue<string>("prime");
    DLOG() << "\tprime: " << primeStr64 << endl;
    const Vuc primeVuc = str64toVuc(primeStr64);
    if (primeVuc.empty())
        return CAD_ERR_BADENCODING;

    // get generator from algorithm object
    if (!algVar.contains("params") && !algVar["params"].contains("generator"))
    {
        DLOG() << "CadmiumCrypto::rsaKeyGen: ERROR: algorithm params missing generator\n";
        return CAD_ERR_INTERNAL;    // FIXME better error
    }
    const string generatorStr64 = algVar["params"].mapValue<string>("generator");
    DLOG() << "\tpublicExponent: " << generatorStr64 << endl;
    const Vuc generatorVuc = str64toVuc(generatorStr64);
    if (generatorVuc.empty())
        return CAD_ERR_BADENCODING;

    // make a new DH context and generate keys
    shared_ptr<DiffieHellmanContext> pDhContext(new DiffieHellmanContext());
    bool success = pDhContext->init(primeVuc, generatorVuc);
    if (!success)
        return CAD_ERR_KEYGEN;

    // Note: The input extractable value only applies to the private key. The
    // public key should always be forced to extractable = true.

    // make a Key object for the public key and record it in the keyMap
    pubKeyHandle = nextKeyHandle_++;    // pubKeyHandle is output parm
    const Key pubKey(pDhContext->getPubKey(), pDhContext, PUBLIC, true, algVar, keyUsage);
    keyMap_[pubKeyHandle] = pubKey;

    // likewise for the private key
    privKeyHandle = nextKeyHandle_++;   // privKeyHandle is output parm
    const Key privKey(pDhContext->getPrivKey(), pDhContext, PRIVATE, extractable, algVar, keyUsage);
    keyMap_[privKeyHandle] = privKey;

    return CAD_ERR_OK;
}

CadErr CadmiumCrypto::CadmiumCryptoImpl::dhDerive(uint32_t baseKeyHandle,
        const string& peerPublicKeyStr64, const Variant& derivedAlgObj,
        bool derivedExtractable, vector<KeyUsage> derivedKeyUsage,
        uint32_t& derivedKeyHandle)
{
    if (!isInited_)
        return CAD_ERR_NOT_INITIALIZED;

    // check base key
    if (!hasKey(baseKeyHandle))
        return CAD_ERR_BADKEYINDEX;

    // verify the provided base key is permitted this usage
    if (!isUsageAllowed(baseKeyHandle, DERIVE))
    {
        DLOG() << "CadmiumCrypto::rsaCrypt: operation disallowed by keyUsage\n";
        return CAD_ERR_KEY_USAGE;
    }

    // verify the provided base key is intended for this algorithm
    if (!isKeyAlgMatch(baseKeyHandle, DH))
    {
        DLOG() << "CadmiumCrypto::dhDerive: operation incompatible with key algorithm\n";
        return CAD_ERR_KEY_USAGE;
    }

    // decode peer public key data
    const Vuc pubKeyVec = str64toVuc(peerPublicKeyStr64);
    if (pubKeyVec.empty())
        return CAD_ERR_BADENCODING;

    // compute the shared secret
    const shared_ptr<DiffieHellmanContext> pDhContext(keyMap_[baseKeyHandle].pDhContext);
    assert(pDhContext);
    bool success = pDhContext->computeSharedSecret(pubKeyVec);
    if (!success)
    {
        DLOG() << "CadmiumCrypto::dhDerive: shared secret computation failed\n";
        return CAD_ERR_KEYGEN;
    }

    // retrieve the shared secret and create a new Key object in the key store
    const Vuc sharedSecret(pDhContext->getSharedSecret());
    assert(!sharedSecret.empty());
    derivedKeyHandle = nextKeyHandle_++;    // derivedKeyHandle is output parm
    const Key derivedKey(sharedSecret, pDhContext, SECRET, derivedExtractable,
            derivedAlgObj, derivedKeyUsage);
    keyMap_[derivedKeyHandle] = derivedKey;

    return CAD_ERR_OK;
}

CadErr CadmiumCrypto::CadmiumCryptoImpl::unwrapJwe(const string& keyDataStr64,
        uint32_t wrappingKeyHandle, const Variant& algVar, bool extractable,
        const vector<KeyUsage>& keyUsage, uint32_t& keyHandle)
{
    if (!isInited_)
        return CAD_ERR_NOT_INITIALIZED;

    // http://www.w3.org/2012/webcrypto/wiki/KeyWrap_Proposal

    // NOTE: the input parms algVar, extractable, and keyUsage are not used by
    // this method. They are passed through to the final importJwk call to be
    // applied to the unwrapped key.

    string keyDataStr(Base64::decode(keyDataStr64));
    if (keyDataStr.empty())
    {
        DLOG() << "CadmiumCrypto::unwrapJwe: bad jwe data\n";
        return CAD_ERR_BADENCODING; // TODO better error
    }

    // try each recipient in a JWE-JS until one passes or they are exhausted
    if (isJweJs(keyDataStr))
    {
        const Variant jweJsVar = Variant::fromJSON(keyDataStr.c_str());
        const VariantArray recipients = jweJsVar["recipients"].array();
        for (size_t rcpIdx = 0; rcpIdx < recipients.size(); ++rcpIdx)
        {
            DLOG() << "CadmiumCrypto::unwrapJwe: trying JWE-JS recipient " <<
                    rcpIdx+1 << " of " << recipients.size() << endl;
            vector<string> jweStrVec;
            const Variant recipientVar = recipients[rcpIdx];
            jweStrVec.push_back(recipientVar["header"].string());
            jweStrVec.push_back(recipientVar["encrypted_key"].string());
            jweStrVec.push_back(jweJsVar["initialization_vector"].string());
            jweStrVec.push_back(jweJsVar["ciphertext"].string());
            jweStrVec.push_back(recipientVar["integrity_value"].string());
            if (unwrapJwe(jweStrVec, wrappingKeyHandle, algVar, extractable,
                    keyUsage, keyHandle) == CAD_ERR_OK)
            {
                DLOG() << "CadmiumCrypto::unwrapJwe: JWE-JS recipient " << rcpIdx+1
                        << " OK" << endl;
                return CAD_ERR_OK;
            }
            jweStrVec.clear();
        }
        DLOG() << "CadmiumCrypto::unwrapJwe: Failed to unwrap after trying all recipients\n";
        return CAD_ERR_BADENCODING; // TODO better error
    }
    else
    {
        const vector<string> jweStrVec = split(keyDataStr, '.');
        return unwrapJwe(jweStrVec, wrappingKeyHandle, algVar, extractable,
                keyUsage, keyHandle);
    }
}

CadErr CadmiumCrypto::CadmiumCryptoImpl::unwrapJwe(const vector<string>& jweStrVec,
        uint32_t wrappingKeyHandle, const Variant& algVar, bool extractable,
        const vector<KeyUsage>& keyUsage, uint32_t& keyHandle)
{
    const string& headerStr64  = jweStrVec[0];   // Encoded JWE Header
    const string& encCmkStr64  = jweStrVec[1];   // Encoded JWE Encrypted Content Master Key (CMK)
    const string& ivStr64      = jweStrVec[2];   // Encoded JWE Initialization Vector
    const string& encDataStr64 = jweStrVec[3];   // Encoded JWE Ciphertext (the actual target key)
    const string& macStr64     = jweStrVec[4];   // Encoded JWE Integrity Value

    // ---- process JWE header
    DLOG() << "\theader64 = " << headerStr64 << endl;
    const string headerJson(Base64::decodeUrlSafe(headerStr64));
    DLOG() << "\theader = " << headerJson << endl;
    if (headerJson.empty())
    {
        DLOG() << "CadmiumCrypto::unwrapJwe: JWE Header bad encoding\n";
        return CAD_ERR_BADENCODING; // TODO better error
    }
    const Variant headerVar = Variant::fromJSON(headerJson.c_str());

    // ---- validate JWE header 'alg'
    const string jweHeaderAlgStr = headerVar.mapValue<string>("alg");
    if (jweHeaderAlgStr.empty())
    {
        DLOG() << "CadmiumCrypto::unwrapJwe: JWE Header alg field not found\n";
        return CAD_ERR_UNKNOWN_ALGO; // TODO better error
    }
    if (jweHeaderAlgStr != "RSA-OAEP" && jweHeaderAlgStr != "A128KW" && jweHeaderAlgStr != "A256KW")
    {
        DLOG() << "CadmiumCrypto::unwrapJwe: JWE Header alg field must be RSA-OAEP, A128KW, or A256KW, found "
                << jweHeaderAlgStr << endl;
        return CAD_ERR_UNKNOWN_ALGO; // TODO better error
    }
    const Algorithm jweHeaderAlg = (jweHeaderAlgStr == "A128KW" || jweHeaderAlgStr == "A256KW") ? AES_KW : RSA_OAEP;

    // ---- validate JWE header 'enc'
    const string jweHeaderEncStr = headerVar.mapValue<string>("enc");
    // For AES key upwrap, 'enc' must be A128GCM (the spec also allows
    // A128CBC+HS256 but we don't support it)
    if (jweHeaderAlg == AES_KW && jweHeaderEncStr != "A128GCM")
    {
        DLOG() << "CadmiumCrypto::unwrapJwe: For AES key unwrap, the JWE Header "
                "'enc' field must be A128GCM\n";
        return CAD_ERR_UNKNOWN_ALGO; // TODO better error
    }
    // For RSA-OAEP key unwrap, 'enc' must be A128GCM or A256GCM
    if (jweHeaderAlg == RSA_OAEP && (jweHeaderEncStr != "A128GCM" && jweHeaderEncStr != "A256GCM"))
    {
        DLOG() << "CadmiumCrypto::unwrapJwe: For RSA_OAEP key unwrap, the JWE Header "
                "'enc' field must be A128GCM or A256GCM\n";
        return CAD_ERR_UNKNOWN_ALGO; // TODO better error
    }
    // get the key length to check the CMK length once it is decrypted
    const size_t jweCmkKeyLen = (jweHeaderEncStr == "A128GCM") ? 128/8 : 256/8;

    // ---- check the wrapping key
    if (!hasKey(wrappingKeyHandle))
        return CAD_ERR_BADKEYINDEX;
    if (!isUsageAllowed(wrappingKeyHandle, UNWRAP))
    {
        DLOG() << "CadmiumCrypto::unwrapJwe: operation disallowed by keyUsage\n";
        return CAD_ERR_KEY_USAGE;
    }
    Key key = keyMap_[wrappingKeyHandle];
    const Algorithm wrappingKeyAlg = toAlgorithm(key.algVar["name"].string());
    if (wrappingKeyAlg != jweHeaderAlg)
    {
        DLOG() << "CadmiumCrypto::unwrapJwe: Wrapping key algorithm does not match JWE header algorithm\n";
        return CAD_ERR_BADKEYNAME;  // FIXME, need better error
    }
    if (wrappingKeyAlg == RSA_OAEP && !key.pRsaContext.get())
    {
        // this should probably be an assert
        DLOG() << "CadmiumCrypto::unwrapJwe: RSA wrapping key not initialized\n";
        return CAD_ERR_BADKEYNAME;  // FIXME, need better error
    }
    if (wrappingKeyAlg == AES_KW && (extractIntFromString(jweHeaderAlgStr) != (int)key.key.size() * 8))
    {
        // this should probably be an assert
        DLOG() << "CadmiumCrypto::unwrapJwe: AES wrapping key has incompatible key size\n";
        return CAD_ERR_BADKEYNAME;  // FIXME, need better error
    }

    // ---- extract and decrypt the CMK
    const Vuc encCmkVuc64(encCmkStr64.begin(), encCmkStr64.end());
    const Vuc encCmkVuc(Base64::decodeUrlSafe(encCmkVuc64));
    DLOG() << "\nencrypted CMK = " << toB64String(encCmkVuc) << endl;
    Vuc cmkVuc;
    bool success;
    if (jweHeaderAlg == RSA_OAEP)
    {
        success = key.pRsaContext->privateDecrypt(encCmkVuc, cmkVuc, RsaContext::PKCS1_OAEP);
    }
    else // jweHeaderAlg == AES_KW
    {
        // Wes is seeing a problem where if the encrypted CMK is set very short,
        // he gets an out of memory error when OpenSSL's AES_unwrap_key is called
        // inside AesKeyWrapper.unwrap(). This does not happen on any other
        // machine so far. But anyway try to work around the problem by testing
        // the input encrypted CMK size against the expected decrypted CMK size,
        // the latter as read from the JWE header 'enc' field. For AES key
        // wrapping specifically, we know that the ciphertext size is always the
        // cleartext size + 8.
        if (encCmkVuc.size() < jweCmkKeyLen)
        {
            DLOG() << "encrypted CMK seems too short, aborting\n";
            return CAD_ERR_CIPHERERROR;
        }
        AesKeyWrapper aesKeyWrapper(key.key);
        success = aesKeyWrapper.unwrap(encCmkVuc, cmkVuc);
    }
    if (!success)
        return CAD_ERR_CIPHERERROR;
    DLOG() << "\nCMK = " << toB64String(cmkVuc) << endl;

    // ---- verify the CMK is the proper length (must be 128 or 256 bits), and
    // consistent with the JWE header "enc" field
    if (cmkVuc.size() != jweCmkKeyLen && cmkVuc.size() != 128/8 && cmkVuc.size() != 256/8)
    {
        DLOG() << "CadmiumCrypto::unwrapJwe: bad CMK length\n";
        return CAD_ERR_CIPHERERROR; // TODO better error
    }

    // ---- extract the initialization vector
    const Vuc ivVuc64(ivStr64.begin(), ivStr64.end());
    const Vuc ivVuc(Base64::decodeUrlSafe(ivVuc64));
    if (ivVuc.empty())
    {
        DLOG() << "CadmiumCrypto::unwrapJwe: empty IV\n";
        return CAD_ERR_BADARG; // TODO better error
    }
    DLOG() << "\nIV  = " << toB64String(ivVuc) << endl;

    // ---- extract the ciphertext
    const Vuc cipherTextVuc64(encDataStr64.begin(), encDataStr64.end());
    const Vuc cipherTextVuc(Base64::decodeUrlSafe(cipherTextVuc64));
    if (cipherTextVuc.empty())
    {
        DLOG() << "CadmiumCrypto::unwrapJwe: empty ciphertext\n";
        return CAD_ERR_BADARG; // TODO better error
    }
    DLOG() << "\nciphertext = " << toB64String(cipherTextVuc) << endl;

    // ---- extract the MAC
    const Vuc macVuc64(macStr64.begin(), macStr64.end());
    const Vuc macVuc(Base64::decodeUrlSafe(macVuc64));
    if (macVuc.empty())
    {
        DLOG() << "CadmiumCrypto::unwrapJwe: empty authentication tag\n";
        return CAD_ERR_BADARG; // TODO better error
    }
    DLOG() << "\nauthentication tag = " << toB64String(macVuc) << endl;

    // ---- construct the AAD
    string aadStr;
    aadStr.reserve(headerStr64.size() + encCmkStr64.size() + ivStr64.size() + 2);
    aadStr = headerStr64 + "." + encCmkStr64 + "." + ivStr64;
    const Vuc aadVuc(aadStr.begin(), aadStr.end());
    DLOG() << "\nAAD = " << aadStr << endl << endl;

    // ---- do the decrypt, if successfull clearText will contain the JWK
    AesGcmCipher aesGcmCipher(cmkVuc, ivVuc);
    Vuc clearTextVuc;
    success = aesGcmCipher.decrypt(cipherTextVuc, aadVuc, macVuc, clearTextVuc);
    DLOG() << "\ncleartext = " << toB64String(clearTextVuc) << endl;
    DLOG() << "cleartext = " << string(clearTextVuc.begin(), clearTextVuc.end()) << endl << endl;
    if (!success)
    {
        DLOG() << "CadmiumCrypto::unwrapJwe: aesGcmCipher.decrypt fail\n";
        return CAD_ERR_CIPHERERROR; // TODO better error
    }
    DLOG() << "Decrypt / Authentication success!!\n";

    // clearTextVuc contains the unwrapped JWK key to import

    // ---- import the JWK and we are done
    return importJwk(clearTextVuc, algVar, extractable, keyUsage, keyHandle);
}

CadErr CadmiumCrypto::CadmiumCryptoImpl::wrapJwe(uint32_t toBeWrappedKeyHandle,
        uint32_t wrappingKeyHandle, const Variant& wrappingAlgoObj,
        JweEncMethod jweEncMethod, string& wrappedKeyJcsStr64)
{
    if (!isInited_)
        return CAD_ERR_NOT_INITIALIZED;

    // http://www.w3.org/2012/webcrypto/wiki/KeyWrap_Proposal

    DLOG() << "CadmiumCrypto::wrapJwe:\n";

    // ---- Input checks

    // wrappingAlgoObj may be null. If not make sure it is a supported algorithm.
    // We support only RSA-OAEP and AES-KW algorithms
    Algorithm wrappingAlgoType = INVALID_ALGORITHM;
    if (!wrappingAlgoObj.isNull())
    {
        const string wrappingAlgoTypeStr = wrappingAlgoObj["name"].string();
        wrappingAlgoType = toAlgorithm(wrappingAlgoTypeStr);
        if (wrappingAlgoType != RSA_OAEP && wrappingAlgoType != AES_KW)
        {
            DLOG() << "CadmiumCrypto::wrapJwe: Only RSA-OAEP and AES-KW algorithms supported\n";
            return CAD_ERR_UNKNOWN_ALGO;    // FIXME: better error
        }
    }

    // verify the keys exist
    if (!hasKey(toBeWrappedKeyHandle) || !hasKey(wrappingKeyHandle))
    {
        DLOG() << "CadmiumCrypto::wrapJwe: key does not exist\n";
        return CAD_ERR_BADKEYINDEX;
    }

    // check the wrapping key
    if (!isUsageAllowed(wrappingKeyHandle, WRAP))
    {
        DLOG() << "CadmiumCrypto::wrapJwe: operation disallowed by keyUsage\n";
        return CAD_ERR_KEY_USAGE;
    }
    const Key wrappingKey = keyMap_[wrappingKeyHandle];
    const Algorithm wrappingKeyAlgoType = toAlgorithm(wrappingKey.algVar["name"].string());
    // if provided, the API alg must match the wrapping key's alg
    if (!wrappingAlgoObj.isNull() && (wrappingAlgoType != wrappingKeyAlgoType))
    {
        DLOG() << "CadmiumCrypto::wrapJwe: wrapping key and wrapping algorithm are inconsistent\n";
        return CAD_ERR_UNKNOWN_ALGO;    // FIXME: better error
    }
    const size_t wrappingKeyLengthBits = wrappingKey.key.size() * 8;
    switch (wrappingKeyAlgoType)
    {
        case RSA_OAEP:
        {
            // make sure the key has an RSA context already
            if (!wrappingKey.pRsaContext.get())
            {
                DLOG() << "CadmiumCrypto::wrapJwe: RSA-OAEP wrapping key not initialized\n";
                return CAD_ERR_UNKNOWN_ALGO;    // FIXME: better error
            }
            break;
        }
        case AES_KW:
        {
            // make sure the key is the right size for AES key wrap
            if (wrappingKeyAlgoType == AES_KW && wrappingKeyLengthBits != 128 && wrappingKeyLengthBits != 256)
            {
                DLOG() << "CadmiumCrypto::wrapJwe: AES wrapping key must be 128 or 256 bits\n";
                return CAD_ERR_UNKNOWN_ALGO;    // FIXME: better error
            }
            break;
        }
        default:
        {
            // wrapping key alg must be either RSA-OAEP or AES_KW
            DLOG() << "CadmiumCrypto::wrapJwe: Only RSA-OAEP and AES-KW algorithms supported\n";
            return CAD_ERR_UNKNOWN_ALGO;    // FIXME: better error
            break;  // not reached
        }
    }

    // ---- Construct JWE header
    string jweHeaderStr("{\"alg\":");
    if (wrappingKeyAlgoType == RSA_OAEP)
        jweHeaderStr += "\"RSA-OAEP\"";
    else    // wrappingKeyAlgoType == AES_KW
        jweHeaderStr += (wrappingKeyLengthBits == 128) ? "\"A128KW\"" : "\"A256KW\"";
    jweHeaderStr += ",\"enc\":";
    if (jweEncMethod == A128GCM)
        jweHeaderStr += "\"A128GCM\"}";
    else // jweEncMethod == A256GCM
        jweHeaderStr += "\"A256GCM\"}";
    DLOG() << "\njweHeader = " << jweHeaderStr << endl;
    const string jweHeaderStr64url(Base64::encodeUrlSafe(jweHeaderStr));
    DLOG() << "\njweHeader64url = " << jweHeaderStr64url << endl;
    const Vuc jweHeaderVuc64url(jweHeaderStr64url.begin(), jweHeaderStr64url.end());

    // ---- Generate a random Content Master Key (CMK)
    const int cmkKeyLenBytes = (jweEncMethod == A128GCM) ? 16 : 32;
    const Vuc cmkVuc(random::next(cmkKeyLenBytes));
    DLOG() << "\nCMK = " << toB64String(cmkVuc) << endl;

    // ---- Encrypt the CMK according to the wrapping algo type
    Vuc encCmkVuc;
    bool success;
    if (wrappingKeyAlgoType == RSA_OAEP)
    {
        success = wrappingKey.pRsaContext->publicEncrypt(cmkVuc, encCmkVuc,
                RsaContext::PKCS1_OAEP);
    }
    else // wrappingKeyAlgoType == AES_KW
    {
        AesKeyWrapper aesKeyWrapper(wrappingKey.key);
        success = aesKeyWrapper.wrap(cmkVuc, encCmkVuc);
    }
    if (!success)
        return CAD_ERR_CIPHERERROR;
    DLOG() << "\nencrypted CMK = " << toB64String(encCmkVuc) << endl;

    // ---- Generate a random 96-bit initialization vector (IV)
    const Vuc ivVuc(random::next(12));
    DLOG() << "\nIV  = " << toB64String(ivVuc) << endl;

    // ---- Construct the GCM "Additional Authenticated Data" parameter.
    // This is a concatenation of the JWE Header, the CMK, and the IV, each
    // base64url-encoded and separated with a '.'.
    const Vuc encCmkVuc64url(Base64::encodeUrlSafe(encCmkVuc));
    const Vuc ivVuc64url(Base64::encodeUrlSafe(ivVuc));
    Vuc aadVuc = jweHeaderVuc64url;
    aadVuc.reserve(jweHeaderVuc64url.size() + encCmkVuc64url.size() + ivVuc64url.size() + 2);
    aadVuc.push_back('.');
    aadVuc.insert(aadVuc.end(), encCmkVuc64url.begin(), encCmkVuc64url.end());
    aadVuc.push_back('.');
    aadVuc.insert(aadVuc.end(), ivVuc64url.begin(), ivVuc64url.end());
    DLOG() << "\nAAD = " << string(aadVuc.begin(), aadVuc.end()) << endl;

    // ---- Get a JKW representation of the key to be wrapped
    const Key toBeWrappedKey(keyMap_[toBeWrappedKeyHandle]);
    string jwkStr64;
    CadErr err = exportJwk(keyMap_[toBeWrappedKeyHandle], jwkStr64);
    if (err != CAD_ERR_OK)
        return err;
    const string jwkStr(Base64::decode(jwkStr64));
    DLOG() << "\nJWK to wrap = " << jwkStr << endl;

    // ---- Encrypt
    // Encrypt the cleartext JWK with AES GCM using the CMK as the
    // encryption key, the JWE Initialization Vector, and the AAD value
    // above, with a 128 bit "authentication tag" output
    AesGcmCipher aesGcmCipher(cmkVuc, ivVuc);
    const Vuc clearTextVuc(jwkStr.begin(), jwkStr.end());
    Vuc cipherTextVuc;
    Vuc macVuc;
    success = aesGcmCipher.encrypt(clearTextVuc, aadVuc, cipherTextVuc, macVuc);
    if (!success)
        return CAD_ERR_CIPHERERROR;
    DLOG() << "\nCiphertext = " << toB64String(cipherTextVuc) << endl;
    DLOG() << "\nMAC = " << toB64String(macVuc) << endl;

    // ---- Assemble the final representation
    // The Compact Serialization of this result is the concatenation of:
    // - the base64url-Encoded JWE Header
    // - the base64url-Encoded JWE Encrypted Key (CMK)
    // - the base64url-Encoded JWE Initialization Vector
    // - the base64url-Encoded JWE Ciphertext
    // - the base64url-Encoded JWE Integrity Value (Mac)
    // in that order, with the five strings being separated by four period
    // ('.') characters.

    // Already have the base64url-Encoded JWE Header in jweHeaderStr64url

    // the base64url-Encoded JWE Encrypted Key (CMK)
    const string encCmkStr64url(vucToStr64url(encCmkVuc));

    // the base64url-Encoded JWE Initialization Vector
    const string ivStr64url(vucToStr64url(ivVuc));

    // the base64url-Encoded JWE Ciphertext
    const string cipherTextStr64url(vucToStr64url(cipherTextVuc));

    // the base64url-Encoded JWE Integrity Value (Mac)
    const string macStr64url(vucToStr64url(macVuc));

    string wrappedKeyJcsStr;

#ifdef JWECS_WRAP_OUTPUT    // output JWE-CS format

    wrappedKeyJcsStr.reserve(
            jweHeaderStr64url.size()  +
            encCmkStr64url.size()     +
            ivStr64url.size()         +
            cipherTextStr64url.size() +
            macStr64url.size()        +
            4);
    wrappedKeyJcsStr =
            jweHeaderStr64url  + "." +
            encCmkStr64url     + "." +
            ivStr64url         + "." +
            cipherTextStr64url + "." +
            macStr64url;

#else   // output JWE-JS format

    //var jweJsData = latin1.parse(JSON.stringify({
    //    recipients:[{
    //        header:            jweDataAry[0],
    //        encrypted_key:     jweDataAry[1],
    //        integrity_value:   jweDataAry[4],
    //    }],
    //    initialization_vector: jweDataAry[2],
    //    ciphertext:            jweDataAry[3]

    VariantMap jsonVar;
    VariantArray recipientsVarAry;
    VariantMap recipientVar;
    recipientVar["header"] = jweHeaderStr64url;
    recipientVar["encrypted_key"] = encCmkStr64url;
    recipientVar["integrity_value"] = macStr64url;
    recipientsVarAry.push_back(recipientVar);
    jsonVar["recipients"] = recipientsVarAry;
    jsonVar["initialization_vector"] = ivStr64url;
    jsonVar["ciphertext"] = cipherTextStr64url;
    wrappedKeyJcsStr = Variant(jsonVar).toJSON();

#endif

    DLOG() << "\nFinal JWE = " << wrappedKeyJcsStr << endl << endl;

    wrappedKeyJcsStr64 = Base64::encode(wrappedKeyJcsStr);

    return CAD_ERR_OK;
}

CadErr CadmiumCrypto::CadmiumCryptoImpl::symKeyGen(const Variant& algVar,
        bool extractable, const vector<KeyUsage> keyUsage, uint32_t &keyHandle)
{
    if (!isInited_)
        return CAD_ERR_NOT_INITIALIZED;
    const Algorithm algType = toAlgorithm(algVar["name"].string());
    if (isAlgorithmRsa(algType))
    {
        DLOG() << "CadmiumCrypto::symKeyGen: ERROR: not a symmetric algorithm\n";
        return CAD_ERR_INTERNAL;    // FIXME better error
    }

    // make sure we have a params object
    if (!algVar.contains("params"))
    {
        DLOG() << "CadmiumCrypto::symKeyGen: ERROR: algorithm missing params field\n";
        return CAD_ERR_INTERNAL;    // FIXME better error
    }

    if (!reconcileAlgVsUsage(algType, keyUsage))
    {
        DLOG() << "CadmiumCrypto::symKeyGen: ERROR: inconsistent algorithm vs usage\n";
        return CAD_ERR_INTERNAL;    // FIXME better error
    }

    // get the key length
    int keyLengthBits;
    if (isAlgorithmAes(algType))
    {
        DLOG() << "\tAES generate key\n";

        // params is a AesKeyGenParams

        if (!algVar["params"].contains("length"))
        {
            DLOG() << "CadmiumCrypto::symKeyGen: ERROR: algorithm params missing length field\n";
            return CAD_ERR_INTERNAL;    // FIXME better error
        }

        // extract the key length
        keyLengthBits = algVar["params"].mapValue<int>("length");
        DLOG() << "\tkey length bits: " << keyLengthBits << endl;
    }
    else // (algType == CadmiumCrypto::HMAC)
    {
        DLOG() << "\tHMAC generate key\n";

        // paramsObj is a HmacParams

        if (!algVar["params"].contains("hash"))
        {
            DLOG() << "CadmiumCrypto::symKeyGen: ERROR: algorithm params missing hash algorithm field\n";
            return CAD_ERR_INTERNAL;    // FIXME better error
        }

        if (!algVar["params"]["hash"].contains("name"))
        {
            DLOG() << "CadmiumCrypto::symKeyGen: ERROR: algorithm params hash algorithm missing name field\n";
            return CAD_ERR_INTERNAL;    // FIXME better error
        }

        const Algorithm hashType = toAlgorithm(algVar["params"]["hash"].mapValue<string>("name"));

        // Deduce the required key length from the hash name. RFC4868 recommends
        // the key length be equal to the output length of the hash function.
        switch (hashType)
        {
            case CadmiumCrypto::SHA1:      keyLengthBits = 160;    break;
            case CadmiumCrypto::SHA224:    keyLengthBits = 224;    break;
            case CadmiumCrypto::SHA256:    keyLengthBits = 256;    break;
            case CadmiumCrypto::SHA384:    keyLengthBits = 384;    break;
            case CadmiumCrypto::SHA512:    keyLengthBits = 512;    break;
            default:
                DLOG() << "CadmiumCrypto::symKeyGen: ERROR: unknown HMAC inner hash algorithm\n";
                return CAD_ERR_INTERNAL;    // FIXME better error
        }
    }

    const Vuc randBytes = random::next((keyLengthBits + 7) / 8);
    keyHandle = nextKeyHandle_++;
    Key key(randBytes, shared_ptr<RsaContext>(), SECRET, extractable, algVar, keyUsage);
    keyMap_[keyHandle] = key;
    return CAD_ERR_OK;
}

CadErr CadmiumCrypto::CadmiumCryptoImpl::pbkdf2Derive(const string& saltStr64,
        uint32_t iterations, const base::Variant& prf, const string& password,
        const base::Variant& derivedAlgObj, bool extractable,
        const vector<KeyUsage> usage, uint32_t &keyHandle)
{
    // parm check
    if (saltStr64.empty() || !iterations || password.empty())
        return CAD_ERR_BADARG;

    const Vuc salt(str64toVuc(saltStr64));
    if (salt.empty())
        return CAD_ERR_BADARG;

    // PRF must be a SHA
    Algorithm hashType;
    if (prf.isString())
        hashType = toAlgorithm(prf.string());
    else
        hashType = toAlgorithm(prf["name"].string());
    if (hashType == CadmiumCrypto::INVALID_ALGORITHM)
    {
        DLOG() << "ERROR: CadmiumCrypto::pbkdf2Derive prf missing algorithm\n";
        return CAD_ERR_UNKNOWN_ALGO;
    }
    if (!isAlgorithmSha(hashType))
    {
        DLOG() << "ERROR: CadmiumCrypto::pbkdf2Derive prf must be SHA\n";
        return CAD_ERR_UNKNOWN_ALGO;
    }

    // validate derivedAlgObj; should be for symmetric key only
    const Algorithm derivedAlgType = toAlgorithm(derivedAlgObj["name"].string());
    if (!isAlgorithmAes(derivedAlgType) && !isAlgorithmHmac(derivedAlgType))
    {
        DLOG() << "ERROR: CadmiumCrypto::pbkdf2Derive derived alg must be AES or HMAC\n";
        return CAD_ERR_UNKNOWN_ALGO;
    }

    shared_ptr<const DigestAlgo> algo;
    switch(hashType)
    {
        case SHA1:      algo = DigestAlgo::SHA1();      break;
        case SHA224:    algo = DigestAlgo::SHA224();    break;
        case SHA256:    algo = DigestAlgo::SHA256();    break;
        case SHA384:    algo = DigestAlgo::SHA384();    break;
        case SHA512:    algo = DigestAlgo::SHA512();    break;
        default:        assert(false);                  break;
    }

    // FIXME: how to get key length?
    const uint32_t keyLen = 40;


    Pbkdf2 pbkdf2(algo);
    Vuc rawKey;
    bool success = pbkdf2.generate(salt, iterations, password, keyLen, rawKey);
    if (!success)
        return CAD_ERR_KEYDERIVE;

    // make the key
    keyHandle = nextKeyHandle_++;
    Key key(rawKey, shared_ptr<RsaContext>(), SECRET, extractable, derivedAlgObj, usage);
    keyMap_[keyHandle] = key;
    return CAD_ERR_OK;
}

CadErr CadmiumCrypto::CadmiumCryptoImpl::getKeyByName(const string keyName,
        uint32_t &keyHandle, string& metadata)
{
    NamedKeyMap::const_iterator it = namedKeyMap_.find(keyName);
    if (it == namedKeyMap_.end())
        return CAD_ERR_BADKEYNAME;
    keyHandle = it->second.keyHandle;
    metadata = it->second.id;
    return CAD_ERR_OK;
}

CadErr CadmiumCrypto::CadmiumCryptoImpl::getDeviceId(string& deviceId) const
{
    if (!isInited_)
        return CAD_ERR_NOT_INITIALIZED;
    //deviceId = Base64::encode(pDeviceInfo_->getDeviceId());
    return CAD_ERR_OK;
}

CadErr CadmiumCrypto::CadmiumCryptoImpl::getSystemKeyHandle(uint32_t& systemKeyHandle) const
{
    if (!isInited_)
        return CAD_ERR_NOT_INITIALIZED;
    systemKeyHandle = systemKeyHandle_;
    return CAD_ERR_OK;
}

}} // namespace cadmium::crypto<|MERGE_RESOLUTION|>--- conflicted
+++ resolved
@@ -284,17 +284,12 @@
 
 void CadmiumCrypto::CadmiumCryptoImpl::importPreSharedKeys()
 {
-<<<<<<< HEAD
-    //const string currentOrigin(pDeviceInfo_->getOrigin());
-    const string currentOrigin("localhost");
-=======
     const string currentOrigin(pDeviceInfo_->getOrigin());
     if (!currentOrigin.size())
     {
         DLOG() << "CadmiumCrypto::importPreSharedKeys: invalid page origin, skipping key import\n";
         return;
     }
->>>>>>> d55ce0b1
     SampleKeyProvision skp;
     const SampleKeyProvision::NamedKeyVec& keyVec(skp.getNamedKeyVec());
     DLOG() << "Importing pre-shared keys:\n";
